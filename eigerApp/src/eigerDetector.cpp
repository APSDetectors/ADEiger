--- conflicted
+++ resolved
@@ -22,74 +22,14 @@
 #include "eigerDetector.h"
 #include "eigerApi.h"
 
-<<<<<<< HEAD
-/** Messages to/from server */
-#define GET_FILE_RETRIES    10
-#define MAX_MESSAGE_SIZE    65536
-#define MAX_BUF_SIZE        256
-#define MAX_JSON_TOKENS     100
-#define DEF_TIMEOUT         2.0
-#define DEF_TIMEOUT_INIT    30.0
-#define DEF_TIMEOUT_ARM     55.0
-#define DEF_TIMEOUT_CMD     5.0
-#define CHUNK_SIZE          (MAX_MESSAGE_SIZE-512)
-
-#define ID_STR          "$id"
-#define ID_LEN          3
-
-#define API_VERSION     "1.0.4"
-#define EOL             "\r\n"      // End of Line
-#define EOH EOL         EOL         // End of Header
-#define EOH_LEN         4           // End of Header Length
-
-#define DATA_NATIVE "application/json; charset=utf-8"
-#define DATA_TIFF   "application/tiff"
-#define DATA_HDF5   "application/hdf5"
-#define DATA_HTML   "text/html"
-
-#define REQUEST_GET\
-    "GET %s%s HTTP/1.0" EOL \
-    "Accept: " DATA_NATIVE EOH
-
-#define REQUEST_PUT\
-    "PUT %s%s HTTP/1.0" EOL \
-    "Accept-Encoding: identity" EOL\
-    "Content-Type: " DATA_NATIVE EOL \
-    "Content-Length: %u" EOH
-
-#define REQUEST_HEAD\
-    "HEAD %s%s HTTP/1.0" EOH
-
-#define REQUEST_GET_PARTIAL\
-    "GET %s%s HTTP/1.0" EOL \
-    "Range: bytes=%lu-%lu" EOH
-=======
 #define MAX_BUF_SIZE            256
 #define DEFAULT_NR_START        1
 #define DEFAULT_QUEUE_CAPACITY  2
->>>>>>> 0030558f
 
 // Error message formatters
 #define ERR(msg) asynPrint(pasynUserSelf, ASYN_TRACE_ERROR, "%s::%s: %s\n", \
     driverName, functionName, msg)
 
-<<<<<<< HEAD
-/** Subsystems */
-typedef enum
-{
-    SSAPIVersion,
-    SSDetConfig,
-    SSDetStatus,
-    SSFWConfig,
-    SSFWStatus,
-    SSCommand,
-    SSData,
-
-    SSCount,
-} eigerSys;
-
-typedef enum
-=======
 #define ERR_ARGS(fmt,...) asynPrint(pasynUserSelf, ASYN_TRACE_ERROR, \
     "%s::%s: "fmt"\n", driverName, functionName, __VA_ARGS__);
 
@@ -102,7 +42,6 @@
 
 
 typedef struct
->>>>>>> 0030558f
 {
     char pattern[MAX_BUF_SIZE];
     int sequenceId;
@@ -148,138 +87,10 @@
 
 static void saveTaskC (void *drvPvt)
 {
-<<<<<<< HEAD
-public:
-    eigerDetector(const char *portName, const char *serverPort, int maxBuffers,
-            size_t maxMemory, int priority, int stackSize);
-
-    /* These are the methods that we override from ADDriver */
-    virtual asynStatus writeInt32(asynUser *pasynUser, epicsInt32 value);
-    virtual asynStatus writeFloat64(asynUser *pasynUser, epicsFloat64 value);
-    virtual asynStatus writeOctet(asynUser *pasynUser, const char *value,
-                                    size_t nChars, size_t *nActual);
-    void report(FILE *fp, int details);
-
-    /* This should be private but is called from C so must be public */
-    void eigerTask();
-
-protected:
-    /* FileWriter Config Parameters */
-    int EigerFWClear;
-    #define FIRST_EIGER_PARAM EigerFWClear
-    int EigerFWCompression;
-    int EigerFWImageNrStart;
-    int EigerFWMode;
-    int EigerFWNamePattern;
-    int EigerFWNImgsPerFile;
-
-    /* Detector Config Parameters */
-    int EigerBeamX;
-    int EigerBeamY;
-    int EigerDetDist;
-    int EigerFlatfield;
-    int EigerPhotonEnergy;
-    int EigerThreshold;
-    int EigerWavelength;
-
-    /* Detector Status Parameters */
-    int EigerThTemp0;
-    int EigerThHumid0;
-
-    /* Other parameters */
-    int EigerArmed;
-    int EigerSaveFiles;
-    int EigerSequenceId;
-    #define LAST_EIGER_PARAM EigerSequenceId
-
-private:
-    epicsEventId startEventId;
-    epicsEventId stopEventId;
-    char toServer[MAX_MESSAGE_SIZE];
-    char fromServer[MAX_MESSAGE_SIZE];
-    asynUser *pasynUserServer;
-
-    /* These are the methods that are new to this class */
-
-    /*
-     * Basic HTTP communication
-     */
-    asynStatus doRequest  (size_t requestSize, struct response *response,
-            double timeout = DEF_TIMEOUT);
-
-    /*
-     * Get/set parameter value (string form)
-     */
-    asynStatus get (eigerSys sys, const char *param, char *value, size_t len,
-            double timeout = DEF_TIMEOUT);
-    asynStatus put (eigerSys sys, const char *param, const char *value,
-            size_t len, double timeout = DEF_TIMEOUT);
-    asynStatus parsePutResponse (struct response response);
-
-    /*
-     * Nice wrappers to set/get parameters
-     */
-    asynStatus getString  (eigerSys sys, const char *param, char *value,
-            size_t len);
-    asynStatus getInt     (eigerSys sys, const char *param, int *value);
-    asynStatus getDouble  (eigerSys sys, const char *param, double *value);
-    asynStatus getBool    (eigerSys sys, const char *param, bool *value);
-
-    asynStatus getStringP (eigerSys sys, const char *param, int dest);
-    asynStatus getIntP    (eigerSys sys, const char *param, int dest);
-    asynStatus getDoubleP (eigerSys sys, const char *param, int dest);
-    asynStatus getBoolP   (eigerSys sys, const char *param, int dest);
-
-    asynStatus putString  (eigerSys sys, const char *param, const char *value);
-    asynStatus putInt     (eigerSys sys, const char *param, int value);
-    asynStatus putDouble  (eigerSys sys, const char *param, double value);
-    asynStatus putBool    (eigerSys sys, const char *param, bool value);
-
-    /*
-     * Send a command to the detector
-     */
-    asynStatus command (const char *name, double timeout = DEF_TIMEOUT_CMD);
-
-    /*
-     * File getters
-     */
-    asynStatus getFileSize   (const char *remoteFile, size_t *len);
-    asynStatus getFile       (const char *remoteFile, char **data, size_t *len);
-    asynStatus getMasterFile (int sequenceId, char **data, size_t *len);
-    asynStatus getDataFile   (int sequenceId, int nr, char **data, size_t *len);
-    asynStatus saveFile      (const char *file, char *data, size_t len);
-
-    /*
-     * Arm, trigger and disarm
-     */
-    asynStatus capture (void);
-
-    /*
-     * Download detector files locally and, at the same time, publish as
-     * NDArrays
-     */
-    asynStatus downloadAndPublish (void);
-
-    /*
-     * HDF5 helpers
-     */
-    asynStatus parseH5File  (char *buf, size_t len);
-
-    /*
-     * Read some detector status parameters
-     */
-    asynStatus eigerStatus (void);
-};
-
-#define NUM_EIGER_PARAMS ((int)(&LAST_EIGER_PARAM - &FIRST_EIGER_PARAM + 1))
-
-static void eigerTaskC (void *drvPvt)
-=======
     ((eigerDetector *)drvPvt)->saveTask();
 }
 
 static void reapTaskC (void *drvPvt)
->>>>>>> 0030558f
 {
     ((eigerDetector *)drvPvt)->reapTask();
 }
@@ -1186,18 +997,7 @@
         return asynError;
     }
 
-<<<<<<< HEAD
-    size_t written = fwrite(data, 1, len, fhandle);
-    if(written < len)
-    {
-        asynPrint(pasynUserSelf, ASYN_TRACE_ERROR,
-                "%s::%s(%s), failed to write to local file (%lu written)\n",
-                driverName, functionName, file, written);
-        status = asynError;
-    }
-=======
     updateParams(&paramList);
->>>>>>> 0030558f
 
     return asynSuccess;
 }
@@ -1265,53 +1065,6 @@
             ERR("unable to open '/entry/data' dataset");
             goto closeFile;
         }
-<<<<<<< HEAD
-
-        if(status)
-            break;
-    }
-
-    return status;
-}
-
-asynStatus eigerDetector::parseH5File (char *buf, size_t bufLen)
-{
-    const char *functionName = "parseH5File";
-    asynStatus status = asynSuccess;
-
-    int imageCounter, arrayCallbacks;
-    hid_t fId, dId, dSpace, dType, mSpace;
-    hsize_t dims[3], count[3], offset[3] = {0,0,0};
-    herr_t err;
-    size_t nImages, width, height;
-
-    size_t ndDims[2];
-    NDDataType_t ndType;
-
-    epicsTimeStamp startTime;
-
-    unsigned flags = H5LT_FILE_IMAGE_DONT_COPY | H5LT_FILE_IMAGE_DONT_RELEASE;
-
-    // Open h5 file from memory
-    fId = H5LTopen_file_image((void*)buf, bufLen, flags);
-    if(fId < 0)
-    {
-        ERR("unable to open memory as file");
-        goto end;
-    }
-
-    // Access dataset 'data'
-    dId = H5Dopen2(fId, "/entry/data/data", H5P_DEFAULT);
-    if(dId < 0)
-    {
-        ERR("unable to open '/entry/data/data'. Will try '/entry/data'");
-
-        dId = H5Dopen2(fId, "/entry/data", H5P_DEFAULT);
-        if(dId < 0)
-        {
-            ERR("unable to open '/entry/data' dataset");
-            goto closeFile;
-        }
     }
 
     // Get dataset dimensions (assume 3 dimensions)
@@ -1333,29 +1086,6 @@
     count[1] = height;
     count[2] = width;
 
-=======
-    }
-
-    // Get dataset dimensions (assume 3 dimensions)
-    err = H5LTget_dataset_info(dId, ".", dims, NULL, NULL);
-    if(err)
-    {
-        ERR("couldn't read dataset info");
-        goto closeDataset;
-    }
-
-    nImages = dims[0];
-    height  = dims[1];
-    width   = dims[2];
-
-    ndDims[0] = width;
-    ndDims[1] = height;
-
-    count[0] = 1;
-    count[1] = height;
-    count[2] = width;
-
->>>>>>> 0030558f
     // Get dataset type
     dType = H5Dget_type(dId);
     if(dType < 0)
